/* jshint node: true */
"use strict";
var _ = require('lodash');
var ResultSet = require('./resultset');
var jinst = require('./jinst');
var java = jinst.getInstance();

function Statement(s) {
  this._s = s;
}

Statement.prototype.close = function(callback) {
  this._s.close(function(err) {
    if (err) {
      return callback(err);
    } else {
      return callback(null);
    }
  });
};

Statement.prototype.executeUpdate = function(sql, arg1, callback) {
  // Get arguments as an array
  var args = Array.prototype.slice.call(arguments);

  // Pull the callback off the end of the arguments
  callback = args.pop();

  // Check arguments for validity, and return error if invalid
  if(! (_.isString(args[0]) && _.isUndefined(args[1]))) {
    return callback(new Error('INVALID ARGUMENTS'));
  }

  // Push a callback handler onto the arguments
  args.push(function(err, count) {
    if (err) {
      return callback(err);
    }
    return callback(null, count);
  });

  // Forward modified arguments to _s.executeUpdate
  this._s.executeUpdate.apply(this._s, args);
};

Statement.prototype.executeQuery = function(sql, callback) {
  if (typeof sql === 'string') {
    this._s.executeQuery(sql, function(err, resultset) {
      if (err) {
        return callback(err);
      } else {
        return callback(null, new ResultSet(resultset));
      }
    });
  } else {
    return callback(new Error('INVALID ARGUMENTS'));
  }
};

Statement.prototype.execute = function(sql, callback) {
  var s = this._s;
  if (typeof sql === 'string') {
    s.execute(sql, function(err, isResultSet) {
      if (err) {
        return callback(err);
      }
      if (isResultSet) {
        s.getResultSet(function(err, resultset) {
          if (err) {
            return callback(err);
          }
          return callback(null, new ResultSet(resultset));
        });
      } else {
        s.getUpdateCount(function(err, count) {
          if (err) {
            return callback(err);
          }
          return callback(null, count);
        });
      }
    });
  } else {
    return callback(new Error('INVALID ARGUMENTS'));
  }
};

Statement.prototype.getFetchSize = function(callback) {
  this._s.getFetchSize(function(err, fetchSize) {
    if (err) {
      return callback(err);
    } else {
      return callback(null, fetchSize);
    }
  });
};

Statement.prototype.setFetchSize = function(rows, callback) {
  this._s.setFetchSize(rows, function(err) {
    if (err) {
      return callback(err);
    } else {
      return callback(null);
    }
  });
};

Statement.prototype.getQueryTimeout = function(callback) {
  this._s.getQueryTimeout(function(err, queryTimeout) {
    if (err) {
      return callback(err);
    } else {
      return callback(null, queryTimeout);
    }
  });
};

Statement.prototype.setQueryTimeout = function(seconds, callback) {
  this._s.setQueryTimeout(seconds, function(err) {
    if (err) {
      return callback(err);
    } else {
      return callback(null);
    }
  });
};

<<<<<<< HEAD
Statement.prototype.getGeneratedKeys = function(callback) {
	this._s.getGeneratedKeys(callback);
};
=======
jinst.events.once('initialized', function onInitialized() {
  // The constant indicating that the current ResultSet object should be closed
  // when calling getMoreResults.
  Statement.CLOSE_CURRENT_RESULT = java.getStaticFieldValue('java.sql.Statement', 'CLOSE_CURRENT_RESULT');

  // The constant indicating that the current ResultSet object should not be
  // closed when calling getMoreResults.
  Statement.KEEP_CURRENT_RESULT = java.getStaticFieldValue('java.sql.Statement', 'KEEP_CURRENT_RESULT');

  // The constant indicating that all ResultSet objects that have previously been
  // kept open should be closed when calling getMoreResults.
  Statement.CLOSE_ALL_RESULTS = java.getStaticFieldValue('java.sql.Statement', 'CLOSE_ALL_RESULTS');

  // The constant indicating that a batch statement executed successfully but that
  // no count of the number of rows it affected is available.
  Statement.SUCCESS_NO_INFO = java.getStaticFieldValue('java.sql.Statement', 'SUCCESS_NO_INFO');

  // The constant indicating that an error occured while executing a batch
  // statement.
  Statement.EXECUTE_FAILED = java.getStaticFieldValue('java.sql.Statement', 'EXECUTE_FAILED');

  // The constant indicating that generated keys should be made available for
  // retrieval.
  Statement.RETURN_GENERATED_KEYS = java.getStaticFieldValue('java.sql.Statement', 'RETURN_GENERATED_KEYS');

  // The constant indicating that generated keys should not be made available for
  // retrieval.
  Statement.NO_GENERATED_KEYS = java.getStaticFieldValue('java.sql.Statement', 'NO_GENERATED_KEYS');
});
>>>>>>> 882ffee6

module.exports = Statement;<|MERGE_RESOLUTION|>--- conflicted
+++ resolved
@@ -125,11 +125,10 @@
   });
 };
 
-<<<<<<< HEAD
 Statement.prototype.getGeneratedKeys = function(callback) {
 	this._s.getGeneratedKeys(callback);
 };
-=======
+
 jinst.events.once('initialized', function onInitialized() {
   // The constant indicating that the current ResultSet object should be closed
   // when calling getMoreResults.
@@ -159,6 +158,5 @@
   // retrieval.
   Statement.NO_GENERATED_KEYS = java.getStaticFieldValue('java.sql.Statement', 'NO_GENERATED_KEYS');
 });
->>>>>>> 882ffee6
 
 module.exports = Statement;