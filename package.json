{
  "name": "jdbc",
  "version": "0.7.2",
  "description": "Node Module JDBC wrapper",
  "main": "index.js",
  "dependencies": {
    "async": "~3.2.0",
    "java": "^0.12.1",
<<<<<<< HEAD
    "lodash": "^4.17.20",
    "uuid": "^8.3.1",
=======
    "lodash": "4.17.20",
    "uuid": "^8.3.2",
>>>>>>> a8f91744
    "winston": "^3.3.3"
  },
  "devDependencies": {
    "jshint": "~2.12.0",
    "lolex": "^6.0.0",
    "nodeunit": "~0.11.3",
    "q": "^1.5.1"
  },
  "scripts": {
    "pretest": "bash bin/startdbs",
    "test": "nodeunit test",
    "posttest": "bash bin/stopdbs",
    "lint": "jshint lib/**.js test/**.js"
  },
  "repository": {
    "type": "git",
    "url": "git://github.com/CraZySacX/node-jdbc.git"
  },
  "directories": {
    "doc": ".",
    "lib": "lib"
  },
  "keywords": [
    "node",
    "jdbc",
    "wrapper"
  ],
  "engines": {
    "node": ">=0.10"
  },
  "author": "Jason Ozias <jason.g.ozias@gmail.com>",
  "license": "MIT",
  "readmeFilename": "README.md"
}<|MERGE_RESOLUTION|>--- conflicted
+++ resolved
@@ -6,13 +6,8 @@
   "dependencies": {
     "async": "~3.2.0",
     "java": "^0.12.1",
-<<<<<<< HEAD
-    "lodash": "^4.17.20",
-    "uuid": "^8.3.1",
-=======
     "lodash": "4.17.20",
     "uuid": "^8.3.2",
->>>>>>> a8f91744
     "winston": "^3.3.3"
   },
   "devDependencies": {
