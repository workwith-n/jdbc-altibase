{
  "name": "jdbc",
  "version": "0.3.1-pre.1",
  "description": "Node Module JDBC wrapper",
  "main": "index.js",
  "dependencies": {
    "@jozias/java": "^0.6.2-pre",
    "async": "~1.5",
<<<<<<< HEAD
    "java": "^0.7.0",
=======
>>>>>>> 9087e3c5
    "lodash": "~3.1",
    "node-uuid": "~1.4",
    "winston": "^2.2.0"
  },
  "devDependencies": {
    "jshint": "~2.9",
    "lolex": "^1.4.0",
    "nodeunit": "~0.9",
    "q": "^1.4.1"
  },
  "scripts": {
    "pretest": "bash bin/startdbs",
    "test": "nodeunit test",
    "posttest": "bash bin/stopdbs",
    "lint": "jshint lib/**.js test/**.js"
  },
  "repository": {
    "type": "git",
    "url": "git://github.com/CraZySacX/node-jdbc.git"
  },
  "directories": {
    "doc": ".",
    "lib": "lib"
  },
  "keywords": [
    "node",
    "jdbc",
    "wrapper"
  ],
  "engines": {
    "node": ">=0.10"
  },
  "author": "Jason Ozias <jason.g.ozias@gmail.com>",
  "license": "MIT",
  "readmeFilename": "README.md"
}<|MERGE_RESOLUTION|>--- conflicted
+++ resolved
@@ -1,15 +1,11 @@
 {
   "name": "jdbc",
-  "version": "0.3.1-pre.1",
+  "version": "0.3.1-pre.2",
   "description": "Node Module JDBC wrapper",
   "main": "index.js",
   "dependencies": {
-    "@jozias/java": "^0.6.2-pre",
     "async": "~1.5",
-<<<<<<< HEAD
     "java": "^0.7.0",
-=======
->>>>>>> 9087e3c5
     "lodash": "~3.1",
     "node-uuid": "~1.4",
     "winston": "^2.2.0"
